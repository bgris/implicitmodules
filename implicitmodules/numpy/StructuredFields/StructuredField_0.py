import numpy as np

<<<<<<< HEAD
=======
import implicitmodules.numpy.StructuredFields.Abstract as ab
import implicitmodules.numpy.StructuredFields.SupportPoints as supp
>>>>>>> 3b50500a
from implicitmodules.numpy.Kernels import ScalarGaussian as ker
from implicitmodules.numpy.StructuredFields.Abstract import SupportStructuredField


class StructuredField_0(SupportStructuredField):
    
<<<<<<< HEAD
    def __init__(self, support, moments, sigma):
        super().__init__(support, moments, sigma)
=======
    def __init__(self, sigma, N_pts, dim):  # tested
        """
         sigma is the scale of the rkhs to which the field belongs
         support and mom are the parametrization of the vector field
        """
        self.dim = dim
        self.sig = sigma
        self.N_pts = N_pts
        self.type = '0'
        self.support = supp.SupportPoints(N_pts, dim)
        self.mom = np.zeros([N_pts, dim])
>>>>>>> 3b50500a
    
    def copy(self):
        v = StructuredField_0(self.support, self.moments, self.sigma)
        return v
    
    def copy_full(self):
<<<<<<< HEAD
        v = StructuredField_0(self.support, self.moments, self.sigma)
        return v
    
    def __call__(self, z, j, k=0):
=======
        v = StructuredField_0(self.sig, self.N_pts, self.dim)
        v.support = self.support.copy_full()
        v.mom = self.mom.copy()
        
        return v
    
    def fill_fieldparam(self, param):
        """
        param should be a list of two elements: array of points and 
        array of vectors
        """
        
        self.support.fill_value(param[0])
        self.mom = param[1].copy()
    
    def Apply(self, z, j):
>>>>>>> 3b50500a
        """
        Applies the field to points z (or computes the derivative). 
        Needs pre-assigned parametrization of the field in dic
        
        """
        Nz = z.shape[0]
        lsize = ((Nz, 2), (Nz, 2, 2), (Nz, 2, 2, 2))
        djv = np.zeros(lsize[j])
        
<<<<<<< HEAD
        x = self.support.copy()
        p = self.moments.copy()

        ker_vec = ker.my_vker(ker.my_xmy(z, x), j, self.sigma)
=======
        x = self.support.get_value()
        p = self.mom.copy()
        
        ker_vec = ker.my_vker(ker.my_xmy(z, x), j, self.sig)
>>>>>>> 3b50500a
        my_shape = (Nz, x.shape[0]) + tuple(ker_vec.shape[1:])
        ker_vec = ker_vec.reshape(my_shape)
        djv += np.tensordot(np.swapaxes(np.tensordot(np.eye(2), ker_vec, axes=0), 0, 2), p, axes=([2, 3], [1, 0]))
        
        return djv

        
    def pairing(self, vs, j):
        """
        Applies the linear form vs to self.
        If j=1, it returns the derivative wrt self.support. It returns a 
           SupportPoint with value and cotan filled
        """
        
        if j == 0:
            out = 0.
            x = self.support.get_value()
            p = self.mom
            vx = vs.Apply(x, j)
            out += np.sum(np.asarray([np.dot(p[i], vx[i])
                                      for i in range(x.shape[0])]))
        elif j == 1:
            out = self.support.copy_full()
            out.fill_zero_cotan()
            x = self.support.get_value()
            p = self.mom
            vx = vs.Apply(x, j)
            der = np.asarray([np.dot(p[i], vx[i]) for i in range(x.shape[0])])
            out.cotan = der.copy()

        return out<|MERGE_RESOLUTION|>--- conflicted
+++ resolved
@@ -1,61 +1,23 @@
 import numpy as np
 
-<<<<<<< HEAD
-=======
-import implicitmodules.numpy.StructuredFields.Abstract as ab
-import implicitmodules.numpy.StructuredFields.SupportPoints as supp
->>>>>>> 3b50500a
 from implicitmodules.numpy.Kernels import ScalarGaussian as ker
 from implicitmodules.numpy.StructuredFields.Abstract import SupportStructuredField
 
 
 class StructuredField_0(SupportStructuredField):
     
-<<<<<<< HEAD
     def __init__(self, support, moments, sigma):
         super().__init__(support, moments, sigma)
-=======
-    def __init__(self, sigma, N_pts, dim):  # tested
-        """
-         sigma is the scale of the rkhs to which the field belongs
-         support and mom are the parametrization of the vector field
-        """
-        self.dim = dim
-        self.sig = sigma
-        self.N_pts = N_pts
-        self.type = '0'
-        self.support = supp.SupportPoints(N_pts, dim)
-        self.mom = np.zeros([N_pts, dim])
->>>>>>> 3b50500a
     
     def copy(self):
         v = StructuredField_0(self.support, self.moments, self.sigma)
         return v
     
     def copy_full(self):
-<<<<<<< HEAD
         v = StructuredField_0(self.support, self.moments, self.sigma)
         return v
     
     def __call__(self, z, j, k=0):
-=======
-        v = StructuredField_0(self.sig, self.N_pts, self.dim)
-        v.support = self.support.copy_full()
-        v.mom = self.mom.copy()
-        
-        return v
-    
-    def fill_fieldparam(self, param):
-        """
-        param should be a list of two elements: array of points and 
-        array of vectors
-        """
-        
-        self.support.fill_value(param[0])
-        self.mom = param[1].copy()
-    
-    def Apply(self, z, j):
->>>>>>> 3b50500a
         """
         Applies the field to points z (or computes the derivative). 
         Needs pre-assigned parametrization of the field in dic
@@ -65,31 +27,24 @@
         lsize = ((Nz, 2), (Nz, 2, 2), (Nz, 2, 2, 2))
         djv = np.zeros(lsize[j])
         
-<<<<<<< HEAD
         x = self.support.copy()
         p = self.moments.copy()
 
         ker_vec = ker.my_vker(ker.my_xmy(z, x), j, self.sigma)
-=======
-        x = self.support.get_value()
-        p = self.mom.copy()
-        
-        ker_vec = ker.my_vker(ker.my_xmy(z, x), j, self.sig)
->>>>>>> 3b50500a
         my_shape = (Nz, x.shape[0]) + tuple(ker_vec.shape[1:])
         ker_vec = ker_vec.reshape(my_shape)
         djv += np.tensordot(np.swapaxes(np.tensordot(np.eye(2), ker_vec, axes=0), 0, 2), p, axes=([2, 3], [1, 0]))
         
         return djv
 
-        
+
     def pairing(self, vs, j):
         """
         Applies the linear form vs to self.
-        If j=1, it returns the derivative wrt self.support. It returns a 
+        If j=1, it returns the derivative wrt self.support. It returns a
            SupportPoint with value and cotan filled
         """
-        
+
         if j == 0:
             out = 0.
             x = self.support.get_value()
