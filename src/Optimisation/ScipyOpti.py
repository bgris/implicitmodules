# -*- coding: utf-8 -*-
"""
Created on Wed Jan 23 17:31:40 2019

@author: gris
"""

import numpy as np
import src.data_attachment.varifold as var

import src.Forward.shooting as shoot
import src.Backward.Backward as bckwd
import src.Forward.Hamiltonianderivatives as HamDer


def fill_Vector_from_GD(GD):  # 
    PX = GD.get_GDinVector()
    PMom = GD.get_cotaninVector()

    return np.concatenate([PX.copy(), PMom.copy()])


def fill_Vector_from_tancotan(GD):  # 
    PX = GD.get_taninVector()
    PMom = GD.get_cotaninVector()

    return np.concatenate([PX.copy(), PMom.copy()])


def fill_Mod_from_Vector(P, Mod):  # tested
    """
    Supposes that Mod has a Cot already filled (and that needs to be changed)
    """
    dimP = P.shape[0]
    dimP = int(0.5 * dimP)
    PX = P[:dimP]
    PMom = P[dimP:]
    GD = Mod.GD.copy()
    GD.fill_from_vec(PX, PMom)

    #GD.updatefromCot()
    Mod.fill_GD(GD)


def jac(P0, *args):
    (Mod, xst, lam_var, sig_var, N, eps) = args
    fill_Mod_from_Vector(P0, Mod)
    ModTraj = shoot.shooting_traj(Mod, N)
    xsf = ModTraj[-1].ModList[0].GD.GD
    (varcost, dxvarcost) = var.my_dxvar_cost(xsf, xst, sig_var)
    dxvarcost = lam_var * dxvarcost
    
    grad_1 = Mod.GD.copy()
    grad_1.fill_zero()
<<<<<<< HEAD
    grad_1.GD_list[0].cotan = dxvarcost
=======
    grad_1.GD_list[0].tan = dxvarcost
>>>>>>> b0c3f8d3
    #grad_1.fill_cot_from_GD()
    
    cgrad = bckwd.backward_shoot_rk2(ModTraj, grad_1, eps)
    
    dP = fill_Vector_from_tancotan(cgrad)
    n = dP.shape[0]
    n = int(0.5 * n)
    # n = np.prod(xst.shape)
    dP[:n] = 0.
    return dP


def fun(P0, *args):
    (Mod, xst, lam_var, sig_var, N, eps) = args
    fill_Mod_from_Vector(P0, Mod)
    ModTraj = shoot.shooting_traj(Mod, N)
    xsf = ModTraj[-1].ModList[0].GD.GD
    (varcost, dxvarcost) = var.my_dxvar_cost(xsf, xst, sig_var)
    varcost = lam_var * varcost
    hamval = HamDer.Ham(ModTraj[0])
    
    print("ham     = {0:10.3e}".format(hamval))
    print("varcost = {0:10.3e}".format(varcost))
    print("totener = {0:10.3e}".format(hamval + varcost))
    return hamval + varcost<|MERGE_RESOLUTION|>--- conflicted
+++ resolved
@@ -52,11 +52,7 @@
     
     grad_1 = Mod.GD.copy()
     grad_1.fill_zero()
-<<<<<<< HEAD
-    grad_1.GD_list[0].cotan = dxvarcost
-=======
     grad_1.GD_list[0].tan = dxvarcost
->>>>>>> b0c3f8d3
     #grad_1.fill_cot_from_GD()
     
     cgrad = bckwd.backward_shoot_rk2(ModTraj, grad_1, eps)
