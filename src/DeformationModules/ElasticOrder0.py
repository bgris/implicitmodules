import numpy as np
from scipy.linalg import solve

import src.DeformationModules.Abstract as ab
import src.GeometricalDescriptors.Landmark as GeoDescr
from src.Kernels import ScalarGaussian as ker
from src.StructuredFields.StructuredField_0 import StructuredField_0


class ElasticOrderO(ab.DeformationModule):
    """
     Elastic module of order 0
    """
    
    def __init__(self, sigma, N_pts, dim, coeff, nu):
        """
        sigma is the scale of the rkhs of generated vector fields
        N_pts is the number of landmarks
        dim is the dimension of the ambient space
        """
        self.sig = sigma
        self.N_pts = N_pts
        self.dim = dim
        self.coeff = coeff
        self.nu = nu
        self.GD = GeoDescr.GD_landmark(N_pts, dim)
        self.SKS = np.zeros([self.N_pts * self.dim, self.N_pts * self.dim])
        self.Mom = np.zeros([self.N_pts, self.dim])
        self.Cont = np.zeros([self.N_pts, self.dim])
        self.cost = 0.
    
    def copy(self):
        return ElasticOrderO(self.sig, self.N_pts, self.dim, self.coeff, self.nu)
    
    def copy_full(self):
        Mod = ElasticOrderO(self.sig, self.N_pts, self.dim, self.coeff, self.nu)
        Mod.GD = self.GD.copy_full()
        Mod.SKS = self.SKS.copy()
        Mod.Mom = self.Mom.copy()
        Mod.Cont = self.Cont.copy()
        Mod.cost = self.cost
        return Mod
    
    def fill_GD(self, GD):
        self.GD = GD.copy_full()
<<<<<<< HEAD
        self.SKS = np.zeros([self.N_pts * self.dim, self.N_pts * self.dim])
    
=======
        self.SKS = np.zeros([self.N_pts*self.dim,self.N_pts*self.dim])

    def fill_Cont(self, Cont):
        self.Cont = Cont.copy()
>>>>>>> fd5605c3
    def Compute_SKS_curr(self):
        """
        Supposes that values of GD have been filled
        """
        try:
            x = self.GD.get_points()
            self.SKS = ker.my_K(x, x, self.sig, 0)
            self.SKS += self.nu * np.eye(self.N_pts * self.dim)
        except:
            raise NameError('Need to fill landmark points before computing SKS')
    
    # def Compute_SKS(self, x):
    #    return ker.my_K(x, x, self.sig, 0) + self.nu * np.eye(self.N_pts * self.dim)
    
    def update(self):
        """
        Computes SKS so that it is done only once.
        Supposes that values of GD have been filled
        """
        self.Compute_SKS_curr()
    
    def GeodesicControls_curr(self, GDCot):
        """
        Supposes that SKS has been computed and values of GD filled
        Supposes that GDCot has Cot filled
        """
        vs = GDCot.Cot_to_Vs(self.sig)
        vm = vs.Apply(self.GD.get_points(), 0)
<<<<<<< HEAD
        # print(self.sig)
        self.Cont = solve(self.coeff * self.SKS,
                          vm.flatten(), sym_pos=True).reshape(self.N_pts, self.dim)
=======
        #print(self.sig)
        self.Cont = solve(self.SKS,
                     vm.flatten(),sym_pos = True).reshape(self.N_pts, self.dim)
        self.Cont /= self.coeff
>>>>>>> fd5605c3
        self.Mom = self.Cont.copy()
    
    def field_generator_curr(self):
        return self.field_generator(self.GD, self.Cont)
    
    def field_generator(self, GD, Cont):
        param = [GD.get_points(), Cont]
        v = StructuredField_0(self.sig, self.N_pts, self.dim)
        v.fill_fieldparam(param)
        return v
    
    def Cost_curr(self):
        SKS = self.SKS
        p = self.Cont.flatten()
        self.cost = self.coeff * np.dot(p, np.dot(SKS, p)) / 2
    
    def Cost(self, GD, Cont):
        x = GD.get_points()
        SKS = self.Compute_SKS(x)
        p = Cont.flatten()
        return self.coeff * np.dot(p, np.dot(SKS, p)) / 2
    
    def DerCost_curr(self):
<<<<<<< HEAD
        vs = self.field_generator_curr()
        out = self.p_Ximv_curr(vs, 1)
        
=======
        vs  = self.field_generator_curr()
        out = self.p_Ximv_curr(vs, 1)
        out.mult_cotan_scal(self.coeff)
                
>>>>>>> fd5605c3
        return out
    
    """
    def DerCost(self, GD, Mom):#tested
    vs  = self.field_generator(GD, Mom)
    der = vs.p_Ximv(vs, 1)
    out = self.GD.copy()
    out.Cot['0'] = [( self.coeff * der['0'][0][1], np.zeros([self.N_pts, self.dim]) )]
    return out
    """
    
    def cot_to_innerprod_curr(self, GDCot, j):  #
        """
         Transforms the GD (with Cot filled) GDCot into vsr and computes
         the inner product (or derivative wrt self.GD) with the
         field generated by self.
         The derivative is a returned as a GD with cotan filled (tan=0)
        """
        
        vsr = GDCot.Cot_to_Vs(self.sig)
        out = self.p_Ximv_curr(vsr, j)
        
        """
        if j==0:
            out = innerprod
        if j==1:
            out = self.GD.copy()
            out.Cot['0'] = [ (innerprod['0'][0][1], np.zeros([self.N_pts,self.dim]) )]
        """
        return out
    
    def p_Ximv_curr(self, vs, j):
        """
        Put in Module because it uses the link between GD and support 
        of vector fields      
        """
        GD_cont = self.GD.copy_full()
        GD_cont.cotan = self.Cont.copy()
        
        if j == 0:
            out = 0.
            x = GD_cont.GD.copy()
            p = GD_cont.cotan.copy()
            vx = vs.Apply(x, j)
            out += np.sum(np.asarray([np.dot(p[i], vx[i])
                                      for i in range(x.shape[0])]))
        
        elif j == 1:
            out = self.GD.copy_full()
            out.fill_zero_cotan()
            x = GD_cont.GD.copy()
            p = GD_cont.cotan.copy()
            vx = vs.Apply(x, j)
            der = np.asarray([np.dot(p[i], vx[i]) for i in range(x.shape[0])])
            out.cotan = der.copy()
        
        return out<|MERGE_RESOLUTION|>--- conflicted
+++ resolved
@@ -43,15 +43,11 @@
     
     def fill_GD(self, GD):
         self.GD = GD.copy_full()
-<<<<<<< HEAD
         self.SKS = np.zeros([self.N_pts * self.dim, self.N_pts * self.dim])
-    
-=======
-        self.SKS = np.zeros([self.N_pts*self.dim,self.N_pts*self.dim])
-
+        
     def fill_Cont(self, Cont):
         self.Cont = Cont.copy()
->>>>>>> fd5605c3
+        
     def Compute_SKS_curr(self):
         """
         Supposes that values of GD have been filled
@@ -80,16 +76,11 @@
         """
         vs = GDCot.Cot_to_Vs(self.sig)
         vm = vs.Apply(self.GD.get_points(), 0)
-<<<<<<< HEAD
-        # print(self.sig)
-        self.Cont = solve(self.coeff * self.SKS,
-                          vm.flatten(), sym_pos=True).reshape(self.N_pts, self.dim)
-=======
         #print(self.sig)
         self.Cont = solve(self.SKS,
-                     vm.flatten(),sym_pos = True).reshape(self.N_pts, self.dim)
+                     vm.flatten(), sym_pos = True).reshape(self.N_pts, self.dim)
         self.Cont /= self.coeff
->>>>>>> fd5605c3
+        
         self.Mom = self.Cont.copy()
     
     def field_generator_curr(self):
@@ -113,16 +104,10 @@
         return self.coeff * np.dot(p, np.dot(SKS, p)) / 2
     
     def DerCost_curr(self):
-<<<<<<< HEAD
-        vs = self.field_generator_curr()
-        out = self.p_Ximv_curr(vs, 1)
-        
-=======
         vs  = self.field_generator_curr()
         out = self.p_Ximv_curr(vs, 1)
         out.mult_cotan_scal(self.coeff)
-                
->>>>>>> fd5605c3
+        
         return out
     
     """
@@ -173,6 +158,7 @@
         elif j == 1:
             out = self.GD.copy_full()
             out.fill_zero_cotan()
+            out.fill_zero_tan()
             x = GD_cont.GD.copy()
             p = GD_cont.cotan.copy()
             vx = vs.Apply(x, j)
