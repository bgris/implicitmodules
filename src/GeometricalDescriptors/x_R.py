--- conflicted
+++ resolved
@@ -1,10 +1,3 @@
-# -*- coding: utf-8 -*-
-"""
-Created on Fri Jan 18 16:02:37 2019
-
-@author: gris
-"""
-
 import numpy as np
 
 import src.GeometricalDescriptors.Abstract as ab
@@ -199,15 +192,11 @@
     def get_cotaninVector(self):
         cotx, cotR = self.cotan
         return np.concatenate([cotx.flatten(), cotR.flatten()])
-<<<<<<< HEAD
-    
-=======
 
     def get_taninVector(self):
         tanx, tanR = self.tan
         return np.concatenate([tanx.flatten(), tanR.flatten()])
 
->>>>>>> 476e82a9
     def fill_from_vec(self, PX, PMom):
         x = PX[:self.N_pts * self.dim]
         x = x.reshape([self.N_pts, self.dim])
