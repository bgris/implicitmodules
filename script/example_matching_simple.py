--- conflicted
+++ resolved
@@ -136,15 +136,9 @@
 #%%
 x00 = np.array([[0., 0.]])
 coeffs = [1., 0.01]
-<<<<<<< HEAD
-sig0 = 30
-sig00 = 500
-sig1 = 10
-=======
 sig0 = 20
 sig00 = 200
 sig1 = 30
->>>>>>> b0c3f8d3
 nu = 0.001
 dim = 2
 Sil = defmodsil.SilentLandmark(xs.shape[0], dim)
@@ -198,11 +192,7 @@
                               args=args,
                               method='L-BFGS-B', jac=opti.jac, bounds=None, tol=None, callback=None,
                               options={'disp': True, 'maxcor': 10, 'ftol': 1.e-09, 'gtol': 1e-03,
-<<<<<<< HEAD
-                                       'eps': 1e-08, 'maxfun': 20, 'maxiter': 50, 'iprint': -1, 'maxls': 20})
-=======
                                        'eps': 1e-08, 'maxfun': 100, 'maxiter': 5, 'iprint': -1, 'maxls': 20})
->>>>>>> b0c3f8d3
 #%%
 P1 = res['x']
 
@@ -211,51 +201,27 @@
 #%%
 Modlist_opti_tot = shoot.shooting_traj(Mod_el_opti, N)
 
-<<<<<<< HEAD
-#%% visualisation
-
-=======
 #%% Visualisation
->>>>>>> b0c3f8d3
 xst_c = my_close(xst)
 xs_c = my_close(xs)
 for i in range(N + 1):
     plt.figure()
-<<<<<<< HEAD
-    xs_i = Modlist_opti_tot[2 * i].ModList[0].GD.GD
-=======
     xs_i = Modlist_opti_tot[2 * i].GD.GD_list[0].GD
->>>>>>> b0c3f8d3
     xs_ic = my_close(xs_i)
     plt.plot(xst_c[:, 0], xst_c[:, 1], '-k', linewidth=1)
     plt.plot(xs_ic[:, 0], xs_ic[:, 1], '-g', linewidth=2)
     plt.plot(xs_c[:, 0], xs_c[:, 1], '-b', linewidth=1)
-<<<<<<< HEAD
-    x1_i = Modlist_opti_tot[2 * i].ModList[3].GD.GD[0]
-    plt.plot(x1_i[:, 0], x1_i[:, 1], '.b')
-    x00_i = Modlist_opti_tot[2 * i].ModList[1].GD.GD
-    plt.plot(x00_i[:, 0], x00_i[:, 1], '.r')
-    x00_i = Modlist_opti_tot[2 * i].ModList[2].GD.GD
-    plt.plot(x00_i[:, 0], x00_i[:, 1], 'xr')  # , markersize=1)
     plt.axis('equal')
 
 
 
 
-=======
-    plt.axis('equal')
->>>>>>> b0c3f8d3
-
-
-
-
-
-
-
-
-
-
-
-
-
-
+
+
+
+
+
+
+
+
+
