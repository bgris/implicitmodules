--- conflicted
+++ resolved
@@ -35,14 +35,6 @@
 nlx[:, 1] = 38.0 - scale * (nlx[:, 1] - lmin)
 nlx[:, 0] = scale * (nlx[:, 0] - np.mean(nlx[:, 0]))
 
-<<<<<<< HEAD
-=======
-x0 = nlx[nlx[:, 2] == 0, 0:2]
-x1 = nlx[nlx[:, 2] == 1, 0:2]
-xs = nlx[nlx[:, 2] == 2, 0:2]
-
-xs = np.delete(xs, 3, axis=0)
->>>>>>> fd5605c3
 # %% target
 with open(path_data + 'basi1t.pkl', 'rb') as f:
     _, lxt = pickle.load(f)
@@ -56,45 +48,17 @@
 
 xst = nlxt[nlxt[:, 2] == 2, 0:2]
 
-<<<<<<< HEAD
 #  common options
-=======
-#%% parameter for module of order 1
-th = 0*np.pi
-th = th*np.ones(x1.shape[0])
-R = np.asarray([rot.my_R(cth) for cth in th])
-for  i in range(x1.shape[0]):
-    R[i] = rot.my_R(th[i])
-
-C = np.zeros((x1.shape[0],2,1))
-
-K = 10
-height = 38.
-C = np.zeros((x1.shape[0],2,1))
-K = 10
-
-L = height
-a, b = -2/L**3, 3/L**2
-C[:,1,0] = K*(a*(L-x1[:,1]+Dy)**3 + b*(L-x1[:,1]+Dy)**2)
-C[:,0,0] = -0.5*C[:,1,0]
-
-#%%
-x00 = np.array([[0., 0.]])
-coeffs = [1., 0.01]
-sig0 = 20
-sig00 = 200
-sig1 = 30
->>>>>>> fd5605c3
 nu = 0.001
 dim = 2
 
 # %% Silent Module
 xs = nlx[nlx[:, 2] == 2, 0:2]
+xs = np.delete(xs, 3, axis=0)
 Sil = defmodsil.SilentLandmark(xs.shape[0], dim)
 ps = np.zeros(xs.shape)
 param_sil = (xs, ps)
 
-<<<<<<< HEAD
 my_plot(xs, "Silent Module", '*b')
 
 # %% Modules of Order 0
@@ -110,12 +74,6 @@
 sig00 = 200
 x00 = np.array([[0., 0.]])
 Model00 = defmod0.ElasticOrderO(sig00, x00.shape[0], dim, 0.1, nu)
-=======
-#Mod_el_init = comb_mod.CompoundModules([Sil, Model00, Model0, Model1])
-
-Mod_el_init = comb_mod.CompoundModules([Sil, Model00, Model1])
-#%%
->>>>>>> fd5605c3
 p00 = np.zeros([1, 2])
 param_00 = (x00, p00)
 
@@ -134,15 +92,8 @@
 th = 0 * np.pi * np.ones(x1.shape[0])
 R = np.asarray([rot.my_R(cth) for cth in th])
 
-<<<<<<< HEAD
 (p1, PR) = (np.zeros(x1.shape), np.zeros((x1.shape[0], 2, 2)))
 param_1 = ((x1, R), (p1, PR))
-=======
-#%%
-#param = [param_sil, param_00, param_0, param_1]
-param = [param_sil, param_00, param_1]
-GD = Mod_el_init.GD.copy()
->>>>>>> fd5605c3
 
 my_plot(x1, "Module order 1", 'og')
 
@@ -152,17 +103,11 @@
 P0 = opti.fill_Vector_from_GD(Mod_el.GD)
 
 
-<<<<<<< HEAD
-=======
-N=5
-#Modlist = shoot.shooting_traj(Mod_el, N)
->>>>>>> fd5605c3
 
 # %%
 lam_var = 10.
 sig_var = 30.
 N = 10
-<<<<<<< HEAD
 args = (Mod_el, xst, lam_var, sig_var, N, 1e-7)
 
 res = scipy.optimize.minimize(opti.fun, P0,
@@ -183,29 +128,11 @@
                                   'maxls': 25
                               })
 
-opti.fill_Mod_from_Vector(res['x'], Mod_el)
+P1 = res['x']
+opti.fill_Mod_from_Vector(P1, Mod_el)
 Modlist_opti = shoot.shooting_traj(Mod_el, N)
 
 # %% Visualisation
-=======
-args = (Mod_el_opti, xst, lam_var, sig_var, N, 0.001)
-
-res = scipy.optimize.minimize(opti.fun, P0,
-                              args=args,
-                              method='L-BFGS-B', jac=opti.jac, bounds=None, tol=None, callback=None,
-                              options={'disp': True, 'maxcor': 10, 'ftol': 1.e-09, 'gtol': 1e-03,
-                                       'eps': 1e-08, 'maxfun': 100, 'maxiter': 10, 'iprint': -1, 'maxls': 20})
-#%%
-P1 = res['x']
-
-# %%
-opti.fill_Mod_from_Vector(P1, Mod_el_opti)  
-Mod_el_opti_init = Mod_el_opti.copy_full()
-#%%
-Modlist_opti_tot = shoot.shooting_traj(Mod_el_opti, N)
-
-#%% Visualisation
->>>>>>> fd5605c3
 xst_c = my_close(xst)
 xs_c = my_close(xs)
 for i in range(N + 1):
@@ -213,10 +140,18 @@
     xs_i = Modlist_opti[2 * i].GD.GD_list[0].GD
     xs_ic = my_close(xs_i)
     plt.plot(xs_ic[:, 0], xs_ic[:, 1], '-g', linewidth=2)
-<<<<<<< HEAD
-=======
+
+    x0_i = Modlist_opti[2 * i].GD.GD_list[1].GD
+    plt.plot(x0_i[:, 0], x0_i[:, 1], '*r', linewidth=2)
+
+    x00_i = Modlist_opti[2 * i].GD.GD_list[2].GD
+    plt.plot(x00_i[:, 0], x00_i[:, 1], 'or', linewidth=2)
+
+    plt.plot(xst_c[:, 0], xst_c[:, 1], '-k', linewidth=1)
     plt.plot(xs_c[:, 0], xs_c[:, 1], '-b', linewidth=1)
     plt.axis('equal')
+    plt.show()
+
 
 #%% With grid
 nxgrid, nygrid = (21, 21)  # create a grid for visualisation purpose
@@ -232,7 +167,7 @@
 param_grid = (grid_points, np.zeros(grid_points.shape))
 Sil_grid.GD.fill_cot_from_param(param_grid)
 
-Mod_tot = comb_mod.CompoundModules([Sil_grid, Mod_el_opti_init])
+Mod_tot = comb_mod.CompoundModules([Sil_grid, Mod_el])
 
 # %%
 Modlist_opti_tot_grid = shoot.shooting_traj(Mod_tot, N)
@@ -266,11 +201,11 @@
 #%% Shooting from controls
 
 Contlist = []
-for i in range(len(Modlist_opti_tot)):
-    Contlist.append(Modlist_opti_tot[i].Cont)
+for i in range(len(Modlist_opti)):
+    Contlist.append(Modlist_opti[i].Cont)
 
 #%%
-Mod_cont_init = Modlist_opti_tot[0].copy_full()
+Mod_cont_init = Modlist_opti[0].copy_full()
 Modlist_cont = shoot.shooting_from_cont_traj(Mod_cont_init, Contlist, 5)
 
 #%% Visualisation
@@ -283,23 +218,4 @@
     plt.plot(xst_c[:, 0], xst_c[:, 1], '-k', linewidth=1)
     plt.plot(xs_ic[:, 0], xs_ic[:, 1], '-g', linewidth=2)
     plt.plot(xs_c[:, 0], xs_c[:, 1], '-b', linewidth=1)
-    plt.axis('equal')
-
-
-
-
->>>>>>> fd5605c3
-
-    x0_i = Modlist_opti[2 * i].GD.GD_list[1].GD
-    plt.plot(x0_i[:, 0], x0_i[:, 1], '*r', linewidth=2)
-
-    x00_i = Modlist_opti[2 * i].GD.GD_list[2].GD
-    plt.plot(x00_i[:, 0], x00_i[:, 1], 'or', linewidth=2)
-
-    # x1_i = Modlist_opti[2 * i].GD.GD_list[3].GD
-    # plt.plot(x1_i[:, 0], x1_i[:, 1], 'og', linewidth=2)
-
-    plt.plot(xst_c[:, 0], xst_c[:, 1], '-k', linewidth=1)
-    plt.plot(xs_c[:, 0], xs_c[:, 1], '-b', linewidth=1)
-    plt.axis('equal')
-    plt.show()+    plt.axis('equal')